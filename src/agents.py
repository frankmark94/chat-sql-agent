from langchain.agents import AgentType, initialize_agent
from langchain_community.agent_toolkits.sql.toolkit import SQLDatabaseToolkit
from langchain_community.utilities import SQLDatabase
from langchain_openai import ChatOpenAI
<<<<<<< HEAD
from langchain_community.agent_toolkits.sql.toolkit import SQLDatabaseToolkit
from langchain.agents import initialize_agent, AgentType, create_react_agent
from langchain.agents.agent import AgentExecutor
from langchain.prompts import PromptTemplate
from langchain import hub
=======

>>>>>>> d3eb2405
from config import settings
from tools import get_custom_tools


def create_sql_agent(database_uri: str, model_name: str = "gpt-3.5-turbo"):
    """
    Create a SQL agent that can interact with a database using natural language.

    Args:
        database_uri: Database connection string (e.g., "sqlite:///path/to/db.sqlite")
        model_name: OpenAI model to use for the agent

    Returns:
        Configured SQL agent
    """
    db = SQLDatabase.from_uri(database_uri)

    llm = ChatOpenAI(model=model_name, temperature=0, api_key=settings.OPENAI_API_KEY)

    toolkit = SQLDatabaseToolkit(db=db, llm=llm)

    # Get SQL tools from toolkit
    sql_tools = toolkit.get_tools()

    agent = initialize_agent(
        sql_tools,
        llm,
        agent=AgentType.ZERO_SHOT_REACT_DESCRIPTION,
        verbose=True,
        handle_parsing_errors=True,
<<<<<<< HEAD
        max_iterations=10,
        early_stopping_method="generate",
        return_intermediate_steps=True
=======
        max_iterations=3,
        early_stopping_method="generate",
>>>>>>> d3eb2405
    )

    return agent


def create_advanced_sql_agent(
    database_uri: str,
    model_name: str = "gpt-4",
    enable_reporting: bool = True,
    enable_email: bool = True,
):
    """
    Create an advanced SQL agent with additional capabilities.

    Args:
        database_uri: Database connection string
        model_name: OpenAI model to use
        enable_reporting: Whether to include reporting tools
        enable_email: Whether to include email tools

    Returns:
        Configured advanced SQL agent
    """
    db = SQLDatabase.from_uri(database_uri)

    llm = ChatOpenAI(model=model_name, temperature=0, api_key=settings.OPENAI_API_KEY)

    toolkit = SQLDatabaseToolkit(db=db, llm=llm)

    # Get SQL tools from toolkit
    sql_tools = toolkit.get_tools()
    # Add optional custom tools
    custom_tools = get_custom_tools(
        enable_reporting=enable_reporting,
        enable_email=enable_email,
    )

    agent = initialize_agent(
        sql_tools + custom_tools,
        llm,
        agent=AgentType.ZERO_SHOT_REACT_DESCRIPTION,
        verbose=True,
        handle_parsing_errors=True,
<<<<<<< HEAD
        max_iterations=10,
        early_stopping_method="generate",
        return_intermediate_steps=True
=======
        max_iterations=3,
        early_stopping_method="generate",
>>>>>>> d3eb2405
    )

    return agent<|MERGE_RESOLUTION|>--- conflicted
+++ resolved
@@ -1,105 +1,86 @@
-from langchain.agents import AgentType, initialize_agent
-from langchain_community.agent_toolkits.sql.toolkit import SQLDatabaseToolkit
-from langchain_community.utilities import SQLDatabase
-from langchain_openai import ChatOpenAI
-<<<<<<< HEAD
-from langchain_community.agent_toolkits.sql.toolkit import SQLDatabaseToolkit
-from langchain.agents import initialize_agent, AgentType, create_react_agent
-from langchain.agents.agent import AgentExecutor
-from langchain.prompts import PromptTemplate
-from langchain import hub
-=======
-
->>>>>>> d3eb2405
-from config import settings
-from tools import get_custom_tools
-
-
-def create_sql_agent(database_uri: str, model_name: str = "gpt-3.5-turbo"):
-    """
-    Create a SQL agent that can interact with a database using natural language.
-
-    Args:
-        database_uri: Database connection string (e.g., "sqlite:///path/to/db.sqlite")
-        model_name: OpenAI model to use for the agent
-
-    Returns:
-        Configured SQL agent
-    """
-    db = SQLDatabase.from_uri(database_uri)
-
-    llm = ChatOpenAI(model=model_name, temperature=0, api_key=settings.OPENAI_API_KEY)
-
-    toolkit = SQLDatabaseToolkit(db=db, llm=llm)
-
-    # Get SQL tools from toolkit
-    sql_tools = toolkit.get_tools()
-
-    agent = initialize_agent(
-        sql_tools,
-        llm,
-        agent=AgentType.ZERO_SHOT_REACT_DESCRIPTION,
-        verbose=True,
-        handle_parsing_errors=True,
-<<<<<<< HEAD
-        max_iterations=10,
-        early_stopping_method="generate",
-        return_intermediate_steps=True
-=======
-        max_iterations=3,
-        early_stopping_method="generate",
->>>>>>> d3eb2405
-    )
-
-    return agent
-
-
-def create_advanced_sql_agent(
-    database_uri: str,
-    model_name: str = "gpt-4",
-    enable_reporting: bool = True,
-    enable_email: bool = True,
-):
-    """
-    Create an advanced SQL agent with additional capabilities.
-
-    Args:
-        database_uri: Database connection string
-        model_name: OpenAI model to use
-        enable_reporting: Whether to include reporting tools
-        enable_email: Whether to include email tools
-
-    Returns:
-        Configured advanced SQL agent
-    """
-    db = SQLDatabase.from_uri(database_uri)
-
-    llm = ChatOpenAI(model=model_name, temperature=0, api_key=settings.OPENAI_API_KEY)
-
-    toolkit = SQLDatabaseToolkit(db=db, llm=llm)
-
-    # Get SQL tools from toolkit
-    sql_tools = toolkit.get_tools()
-    # Add optional custom tools
-    custom_tools = get_custom_tools(
-        enable_reporting=enable_reporting,
-        enable_email=enable_email,
-    )
-
-    agent = initialize_agent(
-        sql_tools + custom_tools,
-        llm,
-        agent=AgentType.ZERO_SHOT_REACT_DESCRIPTION,
-        verbose=True,
-        handle_parsing_errors=True,
-<<<<<<< HEAD
-        max_iterations=10,
-        early_stopping_method="generate",
-        return_intermediate_steps=True
-=======
-        max_iterations=3,
-        early_stopping_method="generate",
->>>>>>> d3eb2405
-    )
-
-    return agent+from langchain.agents import AgentType, initialize_agent
+from langchain_community.agent_toolkits.sql.toolkit import SQLDatabaseToolkit
+from langchain_community.utilities import SQLDatabase
+from langchain_openai import ChatOpenAI
+from config import settings
+from tools import get_custom_tools
+
+
+def create_sql_agent(database_uri: str, model_name: str = "gpt-3.5-turbo"):
+    """
+    Create a SQL agent that can interact with a database using natural language.
+
+    Args:
+        database_uri: Database connection string (e.g., "sqlite:///path/to/db.sqlite")
+        model_name: OpenAI model to use for the agent
+
+    Returns:
+        Configured SQL agent
+    """
+    db = SQLDatabase.from_uri(database_uri)
+
+    llm = ChatOpenAI(model=model_name, temperature=0, api_key=settings.OPENAI_API_KEY)
+
+    toolkit = SQLDatabaseToolkit(db=db, llm=llm)
+
+    # Get SQL tools from toolkit
+    sql_tools = toolkit.get_tools()
+
+    agent = initialize_agent(
+        sql_tools,
+        llm,
+        agent=AgentType.ZERO_SHOT_REACT_DESCRIPTION,
+        verbose=True,
+        handle_parsing_errors=True,
+        max_iterations=10,
+        early_stopping_method="generate",
+        return_intermediate_steps=True
+    )
+
+    return agent
+
+
+def create_advanced_sql_agent(
+    database_uri: str,
+    model_name: str = "gpt-4",
+    enable_reporting: bool = True,
+    enable_email: bool = True,
+):
+    """
+    Create an advanced SQL agent with additional capabilities.
+
+    Args:
+        database_uri: Database connection string
+        model_name: OpenAI model to use
+        enable_reporting: Whether to include reporting tools
+        enable_email: Whether to include email tools
+
+    Returns:
+        Configured advanced SQL agent
+    """
+    db = SQLDatabase.from_uri(database_uri)
+
+    llm = ChatOpenAI(model=model_name, temperature=0, api_key=settings.OPENAI_API_KEY)
+
+    toolkit = SQLDatabaseToolkit(db=db, llm=llm)
+
+    # Get SQL tools from toolkit
+    sql_tools = toolkit.get_tools()
+    # Add optional custom tools
+    custom_tools = get_custom_tools(
+        enable_reporting=enable_reporting,
+        enable_email=enable_email,
+    )
+
+    agent = initialize_agent(
+        sql_tools + custom_tools,
+        llm,
+        agent=AgentType.ZERO_SHOT_REACT_DESCRIPTION,
+        verbose=True,
+        handle_parsing_errors=True,
+        max_iterations=10,
+        early_stopping_method="generate",
+        return_intermediate_steps=True
+    )
+
+    return agent